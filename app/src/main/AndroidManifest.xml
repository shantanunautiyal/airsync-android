<?xml version="1.0" encoding="utf-8"?>
<manifest xmlns:android="http://schemas.android.com/apk/res/android"
    xmlns:tools="http://schemas.android.com/tools">

    <uses-permission android:name="android.permission.INTERNET" />
    <uses-permission android:name="android.permission.ACCESS_NETWORK_STATE" />
    <uses-permission android:name="android.permission.ACCESS_WIFI_STATE" />
    <uses-permission android:name="android.permission.BATTERY_STATS" />
    <uses-permission android:name="android.permission.MODIFY_AUDIO_SETTINGS" />
    <uses-permission android:name="android.permission.BIND_NOTIFICATION_LISTENER_SERVICE" />
    <uses-permission android:name="android.permission.POST_NOTIFICATIONS" />
    <uses-permission android:name="android.permission.FOREGROUND_SERVICE" />
    <uses-permission android:name="android.permission.FOREGROUND_SERVICE_CONNECTED_DEVICE" />
    <uses-permission android:name="android.permission.REQUEST_IGNORE_BATTERY_OPTIMIZATIONS" />
    <uses-permission android:name="android.permission.MANAGE_EXTERNAL_STORAGE" />
    <uses-permission android:name="android.permission.READ_MEDIA_IMAGES" />

    <!-- Permission for downloading updates -->
    <uses-permission android:name="android.permission.DOWNLOAD_WITHOUT_NOTIFICATION" />

    <!-- Notes Role permission for content capture in floating windows -->
    <uses-permission android:name="android.permission.LAUNCH_CAPTURE_CONTENT_ACTIVITY_FOR_NOTE" />

    <!-- Media playback control  -->
    <uses-permission android:name="android.permission.WAKE_LOCK" />

<<<<<<< HEAD
    <!-- Screen capture permission -->
    <uses-permission android:name="android.permission.FOREGROUND_SERVICE_MEDIA_PROJECTION" />
    
    <!-- Screen overlay permission (for black screen curtain) -->
    <uses-permission android:name="android.permission.SYSTEM_ALERT_WINDOW" />

    <!-- SMS and Messaging permissions -->
    <uses-permission android:name="android.permission.READ_SMS" />
    <uses-permission android:name="android.permission.SEND_SMS" />
    <uses-permission android:name="android.permission.RECEIVE_SMS" />

    <!-- Call and Phone permissions -->
    <uses-permission android:name="android.permission.READ_CALL_LOG" />
    <uses-permission android:name="android.permission.READ_PHONE_STATE" />
    <uses-permission android:name="android.permission.ANSWER_PHONE_CALLS" />

    <!-- Contacts permission -->
    <uses-permission android:name="android.permission.READ_CONTACTS" />

    <!-- Location permissions for activity tracking -->
    <uses-permission android:name="android.permission.ACCESS_FINE_LOCATION" />
    <uses-permission android:name="android.permission.ACCESS_COARSE_LOCATION" />
    <uses-permission android:name="android.permission.ACCESS_BACKGROUND_LOCATION" />

    <!-- Activity Recognition for fitness tracking (Android 10+) -->
    <uses-permission android:name="android.permission.ACTIVITY_RECOGNITION" />

    <!-- Health Connect permissions -->
    <uses-permission android:name="android.permission.health.READ_STEPS" />
    <uses-permission android:name="android.permission.health.WRITE_STEPS" />
    <uses-permission android:name="android.permission.health.READ_HEART_RATE" />
    <uses-permission android:name="android.permission.health.WRITE_HEART_RATE" />
    <uses-permission android:name="android.permission.health.READ_DISTANCE" />
    <uses-permission android:name="android.permission.health.WRITE_DISTANCE" />
    <uses-permission android:name="android.permission.health.READ_TOTAL_CALORIES_BURNED" />
    <uses-permission android:name="android.permission.health.WRITE_TOTAL_CALORIES_BURNED" />
    <uses-permission android:name="android.permission.health.READ_ACTIVE_CALORIES_BURNED" />
    <uses-permission android:name="android.permission.health.WRITE_ACTIVE_CALORIES_BURNED" />
    <uses-permission android:name="android.permission.health.READ_SLEEP" />
    <uses-permission android:name="android.permission.health.WRITE_SLEEP" />
    <uses-permission android:name="android.permission.health.READ_EXERCISE" />
    <uses-permission android:name="android.permission.health.WRITE_EXERCISE" />
    <uses-permission android:name="android.permission.health.READ_BLOOD_PRESSURE" />
    <uses-permission android:name="android.permission.health.READ_OXYGEN_SATURATION" />
    <uses-permission android:name="android.permission.health.READ_WEIGHT" />
    <uses-permission android:name="android.permission.health.WRITE_WEIGHT" />
    <uses-permission android:name="android.permission.health.READ_FLOORS_CLIMBED" />
    <!-- NEW: Missing permissions for additional health metrics -->
    <uses-permission android:name="android.permission.health.READ_RESTING_HEART_RATE" />
    <uses-permission android:name="android.permission.health.READ_VO2_MAX" />
    <uses-permission android:name="android.permission.health.READ_BODY_TEMPERATURE" />
    <uses-permission android:name="android.permission.health.READ_BLOOD_GLUCOSE" />
    <uses-permission android:name="android.permission.health.READ_HYDRATION" />
    <uses-permission android:name="android.permission.health.READ_HEALTH_DATA_IN_BACKGROUND" />
    <uses-permission android:name="android.permission.health.READ_HEALTH_DATA_HISTORY" />

=======
    <!-- Camera permission for QR code scanner -->
    <uses-permission android:name="android.permission.CAMERA" />

    <!-- mDNS discovery for ADB wireless ports -->
    <uses-permission android:name="android.permission.CHANGE_NETWORK_STATE" />

    <!-- Call handling permissions -->
    <uses-permission android:name="android.permission.READ_CALL_LOG" />
    <uses-permission android:name="android.permission.READ_PHONE_STATE" />
    <uses-permission android:name="android.permission.READ_CONTACTS" />

>>>>>>> 9f60e909
    <application
        android:allowBackup="true"
        android:dataExtractionRules="@xml/data_extraction_rules"
        android:fullBackupContent="@xml/backup_rules"
        android:icon="@mipmap/ic_launcher"
        android:label="@string/app_name"
        android:roundIcon="@mipmap/ic_launcher_round"
        android:supportsRtl="true"
        android:theme="@style/Theme.AirSync"
        android:networkSecurityConfig="@xml/network_security_config"
        tools:targetApi="36">
        
        <activity
            android:name=".MainActivity"
            android:exported="true"
            android:label="@string/app_name"
            android:theme="@style/Theme.AirSync.Splash"
            android:configChanges="orientation|screenSize|screenLayout|keyboardHidden"
            android:showWhenLocked="true"
            android:turnScreenOn="true">
            <!-- Main launcher intent filter -->
            <intent-filter>
                <action android:name="android.intent.action.MAIN" />
                <category android:name="android.intent.category.LAUNCHER" />
            </intent-filter>

            <!-- Notes Role intent filter - responds to CREATE_NOTE action -->
            <intent-filter>
                <action android:name="android.intent.action.CREATE_NOTE" />
                <category android:name="android.intent.category.DEFAULT" />
            </intent-filter>

            <!-- Deep link intent filter for QR codes -->
            <intent-filter>
                <action android:name="android.intent.action.VIEW" />
                <category android:name="android.intent.category.DEFAULT" />
                <category android:name="android.intent.category.BROWSABLE" />
                <data android:scheme="airsync" />
            </intent-filter>

            <!-- Long-press Quick Settings tile should open this activity -->
            <intent-filter>
                <action android:name="android.service.quicksettings.action.QS_TILE_PREFERENCES" />
            </intent-filter>
            
            <!-- Health Connect permission rationale for Android 13- -->
            <intent-filter>
                <action android:name="androidx.health.ACTION_SHOW_PERMISSIONS_RATIONALE" />
            </intent-filter>
            
            <!-- Health Connect permission handling for Android 14+ -->
            <intent-filter>
                <action android:name="android.intent.action.VIEW_PERMISSION_USAGE" />
                <category android:name="android.intent.category.HEALTH_PERMISSIONS" />
            </intent-filter>
        </activity>

        <!-- Share target activity for text sharing -->
        <activity
            android:name=".presentation.ui.activities.ShareActivity"
            android:exported="true"
            android:theme="@android:style/Theme.Translucent.NoTitleBar"
            android:noHistory="true">
            <intent-filter>
                <action android:name="android.intent.action.SEND" />
                <category android:name="android.intent.category.DEFAULT" />
                <data android:mimeType="text/plain" />
            </intent-filter>
            <!-- Accept any single file type -->
            <intent-filter>
                <action android:name="android.intent.action.SEND" />
                <category android:name="android.intent.category.DEFAULT" />
                <data android:mimeType="*/*" />
            </intent-filter>
            <!-- Accept multiple files -->
            <intent-filter>
                <action android:name="android.intent.action.SEND_MULTIPLE" />
                <category android:name="android.intent.category.DEFAULT" />
                <data android:mimeType="*/*" />
            </intent-filter>
        </activity>
        
        <activity
            android:name=".presentation.ui.activities.ScreenShareActivity"
            android:exported="false"
            android:theme="@android:style/Theme.Translucent.NoTitleBar"
            android:noHistory="true" />

        <service
            android:name=".service.MediaNotificationListener"
            android:exported="false"
            android:permission="android.permission.BIND_NOTIFICATION_LISTENER_SERVICE">
            <intent-filter>
                <action android:name="android.service.notification.NotificationListenerService" />
            </intent-filter>
        </service>

        <!-- QR Code Scanner Activity -->
        <activity
            android:name=".presentation.ui.activities.QRScannerActivity"
            android:exported="true"
            android:label="@string/app_name"
            android:theme="@style/Theme.AirSync"
            android:screenOrientation="portrait">
            <!-- Allow external apps to launch the scanner -->
            <intent-filter>
                <action android:name="com.sameerasw.airsync.SCAN_QR" />
                <category android:name="android.intent.category.DEFAULT" />
            </intent-filter>
        </activity>

        <!-- Permissions Activity -->
        <activity
            android:name=".presentation.ui.activities.PermissionsActivity"
            android:exported="false"
            android:label="Permissions"
            android:theme="@style/Theme.AirSync" />


        <service
            android:name=".service.MacMediaPlayerService"
            android:exported="false"
            android:foregroundServiceType="connectedDevice">
        </service>

        <!-- Quick Settings Tile Service -->
        <service
            android:name=".service.AirSyncTileService"
            android:exported="true"
            android:icon="@drawable/ic_laptop_24"
            android:label="@string/qs_tile_label"
            android:permission="android.permission.BIND_QUICK_SETTINGS_TILE">
            <intent-filter>
                <action android:name="android.service.quicksettings.action.QS_TILE" />
            </intent-filter>
        </service>

        <!-- Wake-up Service for receiving reconnection requests from Mac -->
        <service
            android:name=".service.WakeupService"
            android:exported="false" />

        <!-- AirSync Service - maintains connection to Mac and handles call monitoring -->
        <service
            android:name=".service.AirSyncService"
            android:exported="false"
            android:foregroundServiceType="connectedDevice" />

        <!-- Call Receiver - listens for telephony events -->
        <receiver
            android:name=".service.CallReceiver"
            android:enabled="true"
            android:exported="true">
            <intent-filter>
                <action android:name="android.intent.action.PHONE_STATE" />
                <action android:name="android.intent.action.NEW_OUTGOING_CALL" />
            </intent-filter>
        </receiver>

        <!-- Widget Provider -->
        <receiver
            android:name=".widget.AirSyncWidgetProvider"
            android:exported="true"
            android:label="@string/widget_description">
            <intent-filter>
                <action android:name="android.appwidget.action.APPWIDGET_UPDATE" />
            </intent-filter>
            <meta-data
                android:name="android.appwidget.provider"
                android:resource="@xml/widget_airsync_info" />
        </receiver>


        <receiver
            android:name=".service.NotificationActionReceiver"
            android:exported="false">
            <intent-filter>
                <!-- Continue Browsing actions -->
                <action android:name="com.sameerasw.airsync.CONTINUE_BROWSING_DISMISS" />
            </intent-filter>
        </receiver>

<<<<<<< HEAD
        <service
            android:name=".service.ScreenCaptureService"
            android:enabled="true"
            android:exported="false"
            android:foregroundServiceType="mediaProjection" />

        <service
            android:name=".service.InputAccessibilityService"
            android:exported="false"
            android:label="@string/app_name"
            android:permission="android.permission.BIND_ACCESSIBILITY_SERVICE">
            <intent-filter>
                <action android:name="android.accessibilityservice.AccessibilityService" />
            </intent-filter>
            <meta-data
                android:name="android.accessibilityservice"
                android:resource="@xml/accessibility_service_config" />
        </service>

        <receiver
            android:name=".receiver.MirrorRequestReceiver"
            android:exported="false">
            <intent-filter>
                <action android:name="com.sameerasw.airsync.MIRROR_REQUEST" />
            </intent-filter>
        </receiver>

        <!-- Phone State Receiver for call notifications -->
        <receiver
            android:name=".receiver.PhoneStateReceiver"
            android:exported="true">
            <intent-filter>
                <action android:name="android.intent.action.PHONE_STATE" />
            </intent-filter>
        </receiver>

        <!-- SMS Receiver for incoming SMS notifications -->
        <receiver
            android:name=".receiver.SmsReceiver"
            android:exported="true">
            <intent-filter android:priority="999">
                <action android:name="android.provider.Telephony.SMS_RECEIVED" />
            </intent-filter>
        </receiver>

        <!-- Live Notification Service for calls and other live updates -->
        <service
            android:name=".service.LiveNotificationService"
            android:exported="false"
            android:foregroundServiceType="phoneCall" />

        <!-- Background Sync Service for continuous data syncing -->
        <service
            android:name=".service.BackgroundSyncService"
            android:exported="false"
            android:foregroundServiceType="dataSync" />

=======
        <!-- Smartspacer Target Provider -->
        <provider
            android:name=".smartspacer.AirSyncDeviceTarget"
            android:authorities="${applicationId}.target.airsync_device"
            android:permission="com.kieronquinn.app.smartspacer.permission.ACCESS_SMARTSPACER_TARGETS"
            android:exported="true">
            <intent-filter>
                <action android:name="com.kieronquinn.app.smartspacer.TARGET" />
            </intent-filter>
        </provider>

        <!-- Smartspacer Target Update Receiver -->
        <receiver
            android:name=".smartspacer.AirSyncTargetUpdateReceiver"
            android:exported="true"
            android:permission="com.kieronquinn.app.smartspacer.permission.SEND_UPDATE_BROADCAST">
            <intent-filter>
                <action android:name="com.kieronquinn.app.smartspacer.REQUEST_TARGET_UPDATE" />
            </intent-filter>
        </receiver>
>>>>>>> 9f60e909
    </application>

    <queries>
        <!-- To see launchable apps -->
        <intent>
            <action android:name="android.intent.action.MAIN" />
            <category android:name="android.intent.category.LAUNCHER" />
        </intent>
        <package android:name="com.google.ar.lens" />
        
        <!-- Health Connect queries -->
        <package android:name="com.google.android.apps.healthdata" />
        <intent>
            <action android:name="androidx.health.ACTION_SHOW_PERMISSIONS_RATIONALE" />
        </intent>
    </queries>

</manifest><|MERGE_RESOLUTION|>--- conflicted
+++ resolved
@@ -24,12 +24,17 @@
     <!-- Media playback control  -->
     <uses-permission android:name="android.permission.WAKE_LOCK" />
 
-<<<<<<< HEAD
     <!-- Screen capture permission -->
     <uses-permission android:name="android.permission.FOREGROUND_SERVICE_MEDIA_PROJECTION" />
     
     <!-- Screen overlay permission (for black screen curtain) -->
     <uses-permission android:name="android.permission.SYSTEM_ALERT_WINDOW" />
+
+    <!-- Camera permission for QR code scanner -->
+    <uses-permission android:name="android.permission.CAMERA" />
+
+    <!-- mDNS discovery for ADB wireless ports -->
+    <uses-permission android:name="android.permission.CHANGE_NETWORK_STATE" />
 
     <!-- SMS and Messaging permissions -->
     <uses-permission android:name="android.permission.READ_SMS" />
@@ -81,19 +86,6 @@
     <uses-permission android:name="android.permission.health.READ_HEALTH_DATA_IN_BACKGROUND" />
     <uses-permission android:name="android.permission.health.READ_HEALTH_DATA_HISTORY" />
 
-=======
-    <!-- Camera permission for QR code scanner -->
-    <uses-permission android:name="android.permission.CAMERA" />
-
-    <!-- mDNS discovery for ADB wireless ports -->
-    <uses-permission android:name="android.permission.CHANGE_NETWORK_STATE" />
-
-    <!-- Call handling permissions -->
-    <uses-permission android:name="android.permission.READ_CALL_LOG" />
-    <uses-permission android:name="android.permission.READ_PHONE_STATE" />
-    <uses-permission android:name="android.permission.READ_CONTACTS" />
-
->>>>>>> 9f60e909
     <application
         android:allowBackup="true"
         android:dataExtractionRules="@xml/data_extraction_rules"
@@ -276,7 +268,6 @@
             </intent-filter>
         </receiver>
 
-<<<<<<< HEAD
         <service
             android:name=".service.ScreenCaptureService"
             android:enabled="true"
@@ -334,7 +325,6 @@
             android:exported="false"
             android:foregroundServiceType="dataSync" />
 
-=======
         <!-- Smartspacer Target Provider -->
         <provider
             android:name=".smartspacer.AirSyncDeviceTarget"
@@ -355,7 +345,6 @@
                 <action android:name="com.kieronquinn.app.smartspacer.REQUEST_TARGET_UPDATE" />
             </intent-filter>
         </receiver>
->>>>>>> 9f60e909
     </application>
 
     <queries>
