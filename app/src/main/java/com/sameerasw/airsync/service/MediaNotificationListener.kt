--- conflicted
+++ resolved
@@ -368,7 +368,7 @@
     override fun onNotificationPosted(sbn: StatusBarNotification?) {
         super.onNotificationPosted(sbn)
         sbn?.let { notification ->
-            Log.d(TAG, "Notification posted: ${notification.packageName} - ${notification.notification?.extras?.getCharSequence(Notification.EXTRA_TITLE)?.toString()}")
+            Log.d(TAG, "Notification posted: ${notification.packageName} - ${notification.notification?.extras?.getString(Notification.EXTRA_TITLE)}")
 
             // Skip media processing if media listener is paused or globally disabled
             if (!isMediaListenerPaused && isNowPlayingEnabled) {
@@ -497,7 +497,7 @@
                 val notification = sbn.notification
                 val extras = notification.extras
 
-                val title = extras.getCharSequence(Notification.EXTRA_TITLE)?.toString() ?: ""
+                val title = extras.getString(Notification.EXTRA_TITLE) ?: ""
                 val text = extras.getCharSequence(Notification.EXTRA_TEXT)?.toString() ?: ""
                 val bigText = extras.getCharSequence(Notification.EXTRA_BIG_TEXT)?.toString()
 
@@ -610,27 +610,7 @@
         if (SYSTEM_PACKAGES.contains(sbn.packageName)) {
             return true
         }
-<<<<<<< HEAD
-
-        // Skip if notification is not clearable (usually system notifications)
-        if (!sbn.isClearable) {
-            return true
-        }
-
-        // Skip ongoing notifications (like music players, downloads, etc.)
-        if (sbn.notification.flags and Notification.FLAG_ONGOING_EVENT != 0) {
-            return true
-        }
-
-        val extras = sbn.notification.extras
-        // Skip notifications without meaningful content
-        val title = extras.getCharSequence(Notification.EXTRA_TITLE)?.toString()
-        val text = extras.getCharSequence(Notification.EXTRA_TEXT)?.toString()
-
-        return title.isNullOrEmpty() && text.isNullOrEmpty()
-=======
         return false
->>>>>>> 9f60e909
     }
 
     private fun getAppNameFromPackage(packageName: String): String {
