--- conflicted
+++ resolved
@@ -17,11 +17,6 @@
 import androidx.compose.ui.Modifier
 import androidx.compose.ui.platform.LocalHapticFeedback
 import androidx.compose.ui.unit.dp
-<<<<<<< HEAD
-import com.sameerasw.airsync.ui.theme.ExtraCornerRadius
-import com.sameerasw.airsync.ui.theme.minCornerRadius
-=======
->>>>>>> 9f60e909
 import com.sameerasw.airsync.utils.HapticUtil
 
 @Composable
@@ -34,18 +29,8 @@
     val haptics = LocalHapticFeedback.current
 
     Card(
-<<<<<<< HEAD
-        modifier = Modifier.fillMaxWidth().padding(top = 20.dp),
-        shape = RoundedCornerShape(
-            topStart = ExtraCornerRadius,
-            topEnd = ExtraCornerRadius,
-            bottomStart = minCornerRadius,
-            bottomEnd = minCornerRadius
-        ),
-=======
         modifier = Modifier.fillMaxWidth(),
         shape = MaterialTheme.shapes.extraSmall,
->>>>>>> 9f60e909
     ) {
         Column(modifier = Modifier.padding(16.dp)) {
             Row(
