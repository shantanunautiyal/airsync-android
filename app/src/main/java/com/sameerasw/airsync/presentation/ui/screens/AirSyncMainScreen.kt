--- conflicted
+++ resolved
@@ -1,32 +1,16 @@
 package com.sameerasw.airsync.presentation.ui.screens
 
-<<<<<<< HEAD
-import android.Manifest
-import android.app.Activity
-import android.content.ActivityNotFoundException
-import android.content.Context
-import android.content.Intent
-import android.media.projection.MediaProjectionManager
-import android.content.Context as AndroidContext
-import android.os.Build
-import android.provider.MediaStore
-=======
 import android.content.Context
 import android.content.Intent
 import android.util.Log
->>>>>>> 9f60e909
 import android.widget.Toast
 import androidx.activity.compose.rememberLauncherForActivityResult
 import androidx.activity.result.contract.ActivityResultContracts
 import androidx.compose.animation.AnimatedVisibility
-import androidx.compose.animation.core.animateDpAsState
-import androidx.compose.animation.core.animateFloatAsState
 import androidx.compose.animation.expandVertically
 import androidx.compose.animation.fadeIn
 import androidx.compose.animation.fadeOut
 import androidx.compose.animation.shrinkVertically
-<<<<<<< HEAD
-=======
 import androidx.compose.animation.scaleIn
 import androidx.compose.animation.scaleOut
 import androidx.compose.animation.core.animateDpAsState
@@ -34,124 +18,45 @@
 import androidx.compose.foundation.layout.*
 import androidx.compose.foundation.rememberScrollState
 import androidx.compose.foundation.verticalScroll
->>>>>>> 9f60e909
 import androidx.compose.foundation.ExperimentalFoundationApi
-import androidx.compose.foundation.layout.Arrangement
-import androidx.compose.foundation.layout.Column
-import androidx.compose.foundation.layout.Row
-import androidx.compose.foundation.layout.Spacer
-import androidx.compose.foundation.layout.WindowInsets
-import androidx.compose.foundation.layout.fillMaxSize
-import androidx.compose.foundation.layout.fillMaxWidth
-import androidx.compose.foundation.layout.height
-import androidx.compose.foundation.layout.offset
-import androidx.compose.foundation.layout.padding
-import androidx.compose.foundation.layout.size
-import androidx.compose.foundation.layout.width
 import androidx.compose.foundation.pager.HorizontalPager
 import androidx.compose.foundation.pager.rememberPagerState
-import androidx.compose.foundation.rememberScrollState
-import androidx.compose.foundation.shape.RoundedCornerShape
-import androidx.compose.foundation.verticalScroll
+import androidx.compose.material3.*
+import androidx.compose.runtime.*
+import androidx.compose.ui.Alignment
+import androidx.compose.ui.Modifier
+import androidx.compose.ui.platform.LocalContext
+import androidx.compose.ui.platform.LocalHapticFeedback
+import androidx.compose.ui.hapticfeedback.HapticFeedbackType
+import androidx.compose.ui.unit.dp
+import androidx.compose.ui.draw.alpha
 import androidx.compose.material.icons.Icons
-<<<<<<< HEAD
-import androidx.compose.material.icons.filled.AttachFile
-import androidx.compose.material.icons.filled.FavoriteBorder
+import androidx.compose.material.icons.filled.ContentPaste
+import androidx.compose.material.icons.filled.Phonelink
+import androidx.compose.material.icons.filled.Settings
+import androidx.compose.material.icons.filled.QrCodeScanner
 import androidx.compose.material.icons.filled.LinkOff
-=======
-import androidx.compose.material.icons.filled.ContentPaste
->>>>>>> 9f60e909
-import androidx.compose.material.icons.filled.Phonelink
-import androidx.compose.material.icons.filled.QrCodeScanner
-import androidx.compose.material.icons.filled.Settings
-import androidx.compose.material.icons.outlined.FavoriteBorder
 import androidx.compose.material.icons.outlined.Phonelink
 import androidx.compose.material.icons.outlined.Settings
-<<<<<<< HEAD
-import androidx.compose.material3.AlertDialog
-import androidx.compose.material3.Button
-import androidx.compose.material3.ButtonDefaults
-import androidx.compose.material3.Card
-import androidx.compose.material3.CardDefaults
-import androidx.compose.material3.CircularProgressIndicator
-import androidx.compose.material3.ExperimentalMaterial3Api
-import androidx.compose.material3.ExtendedFloatingActionButton
-import androidx.compose.material3.Icon
-import androidx.compose.material3.MaterialTheme
-import androidx.compose.material3.NavigationBar
-import androidx.compose.material3.NavigationBarDefaults
-import androidx.compose.material3.NavigationBarItem
-import androidx.compose.material3.OutlinedButton
-import androidx.compose.material3.Scaffold
-import androidx.compose.material3.Text
-import androidx.compose.material3.TextButton
-import androidx.compose.runtime.Composable
-import androidx.compose.runtime.DisposableEffect
-import androidx.compose.runtime.LaunchedEffect
-import androidx.compose.runtime.collectAsState
-import androidx.compose.runtime.getValue
-import androidx.compose.runtime.mutableStateOf
-import androidx.compose.runtime.remember
-import androidx.compose.runtime.rememberCoroutineScope
-import androidx.compose.runtime.setValue
-import androidx.compose.runtime.snapshotFlow
-import androidx.compose.ui.Alignment
-import androidx.compose.ui.Modifier
-import androidx.compose.ui.draw.alpha
-import androidx.compose.ui.platform.LocalContext
-import androidx.compose.ui.platform.LocalHapticFeedback
-import androidx.compose.ui.platform.LocalLifecycleOwner
-import androidx.compose.ui.unit.dp
-import androidx.lifecycle.Lifecycle
-import androidx.lifecycle.LifecycleEventObserver
-=======
 import androidx.compose.material.icons.rounded.ContentPaste
 import androidx.compose.material3.Badge
 import androidx.compose.material3.BadgedBox
 import androidx.lifecycle.compose.LocalLifecycleOwner
->>>>>>> 9f60e909
 import androidx.lifecycle.viewmodel.compose.viewModel
-import com.sameerasw.airsync.presentation.ui.components.cards.ConnectionStatusCard
-import com.sameerasw.airsync.presentation.ui.components.cards.DeviceInfoCard
-import com.sameerasw.airsync.presentation.ui.components.cards.DeveloperModeCard
-import com.sameerasw.airsync.presentation.ui.components.cards.ExpandNetworkingCard
-import com.sameerasw.airsync.presentation.ui.components.cards.LastConnectedDeviceCard
-import com.sameerasw.airsync.presentation.ui.components.cards.ManualConnectionCard
-import com.sameerasw.airsync.presentation.ui.components.cards.NotificationSyncCard
-import com.sameerasw.airsync.presentation.ui.components.cards.PermissionStatusCard
-import com.sameerasw.airsync.presentation.ui.components.cards.SyncFeaturesCard
-import com.sameerasw.airsync.presentation.ui.components.dialogs.AboutDialog
-import com.sameerasw.airsync.presentation.ui.components.dialogs.ConnectionDialog
 import com.sameerasw.airsync.presentation.viewmodel.AirSyncViewModel
-import com.sameerasw.airsync.service.ScreenCaptureService
-import com.sameerasw.airsync.ui.theme.ExtraCornerRadius
-import com.sameerasw.airsync.ui.theme.minCornerRadius
 import com.sameerasw.airsync.utils.ClipboardSyncManager
-<<<<<<< HEAD
-import com.sameerasw.airsync.utils.DeviceInfoUtil
-import com.sameerasw.airsync.utils.HapticUtil
 import com.sameerasw.airsync.utils.JsonUtil
-import com.sameerasw.airsync.utils.PermissionUtil
-import com.sameerasw.airsync.utils.TestNotificationUtil
-import com.sameerasw.airsync.utils.WallpaperHandler
-=======
-import com.sameerasw.airsync.utils.JsonUtil
->>>>>>> 9f60e909
 import com.sameerasw.airsync.utils.WebSocketUtil
 import com.sameerasw.airsync.utils.HapticUtil
 import kotlinx.coroutines.Dispatchers
-import kotlinx.coroutines.Job
 import kotlinx.coroutines.delay
 import kotlinx.coroutines.launch
-<<<<<<< HEAD
-=======
 import com.sameerasw.airsync.presentation.ui.components.cards.LastConnectedDeviceCard
 import com.sameerasw.airsync.presentation.ui.components.cards.ManualConnectionCard
 import com.sameerasw.airsync.presentation.ui.components.cards.ConnectionStatusCard
 import com.sameerasw.airsync.presentation.ui.components.dialogs.AboutDialog
 import com.sameerasw.airsync.presentation.ui.components.dialogs.ConnectionDialog
 import com.sameerasw.airsync.presentation.ui.activities.QRScannerActivity
->>>>>>> 9f60e909
 import org.json.JSONObject
 import kotlinx.coroutines.Job
 import java.net.URLDecoder
@@ -171,11 +76,7 @@
     symmetricKey: String? = null,
     onNavigateToApps: () -> Unit = {},
     showAboutDialog: Boolean = false,
-    onDismissAbout: () -> Unit = {},
-    showMirroringDialog: Boolean = false,
-    mirroringOptions: android.os.Bundle? = null,
-    onDismissMirroringDialog: () -> Unit = {},
-    onNavigateToFileTransfer: () -> Unit = {}
+    onDismissAbout: () -> Unit = {}
 ) {
     val context = LocalContext.current
 
@@ -195,141 +96,6 @@
     val connectScrollState = rememberScrollState()
     val settingsScrollState = rememberScrollState()
     var hasProcessedQrDialog by remember { mutableStateOf(false) }
-<<<<<<< HEAD
-    val pagerState = rememberPagerState(initialPage = 0, pageCount = { 3 })
-    var fabVisible by remember { mutableStateOf(true) }
-    var fabExpanded by remember { mutableStateOf(true) }
-    var loadingHapticsJob by remember { mutableStateOf<Job?>(null) }
-
-    val isMirroring by ScreenCaptureService.isStreaming.collectAsState()
-
-    val screenCaptureLauncher = rememberLauncherForActivityResult(
-        contract = ActivityResultContracts.StartActivityForResult(),
-    ) { result ->
-        if (result.resultCode == Activity.RESULT_OK) {
-            // Use provided options or default
-            val options = uiState.mirroringOptions ?: com.sameerasw.airsync.domain.model.MirroringOptions(
-                fps = 30,
-                quality = 0.6f,
-                maxWidth = 1280,
-                bitrateKbps = 4000
-            )
-            
-            val serviceIntent = Intent(context, ScreenCaptureService::class.java).apply {
-                action = ScreenCaptureService.ACTION_START
-                putExtra(ScreenCaptureService.EXTRA_RESULT_CODE, result.resultCode)
-                putExtra(ScreenCaptureService.EXTRA_DATA, result.data)
-                putExtra(ScreenCaptureService.EXTRA_MIRRORING_OPTIONS, options)
-            }
-            if (Build.VERSION.SDK_INT >= Build.VERSION_CODES.O) {
-                context.startForegroundService(serviceIntent)
-            } else {
-                context.startService(serviceIntent)
-            }
-            viewModel.clearMirroringUrl()
-        }
-    }
-
-    val permissionLauncher = rememberLauncherForActivityResult(
-        contract = ActivityResultContracts.RequestPermission()
-    ) {
-        viewModel.refreshPermissions(context)
-    }
-
-    // For export/import flow
-    var pendingExportJson by remember { mutableStateOf<String?>(null) }
-
-    // CreateDocument launcher for export (MIME application/json)
-    val createDocLauncher = rememberLauncherForActivityResult(
-        contract = ActivityResultContracts.CreateDocument("application/json")
-    ) { uri ->
-        if (uri == null) {
-            Toast.makeText(context, "Export cancelled", Toast.LENGTH_SHORT).show()
-            viewModel.setLoading(false)
-            return@rememberLauncherForActivityResult
-        }
-
-        // Write pendingExportJson to uri
-        scope.launch(Dispatchers.IO) {
-            try {
-                val json = pendingExportJson
-                if (json == null) {
-                    // Nothing to write
-                    viewModel.setLoading(false)
-                    return@launch
-                }
-                context.contentResolver.openOutputStream(uri)?.use { out ->
-                    out.write(json.toByteArray(Charsets.UTF_8))
-                }
-                scope.launch(Dispatchers.Main) {
-                    Toast.makeText(context, "Export successful", Toast.LENGTH_SHORT).show()
-                    viewModel.setLoading(false)
-                    pendingExportJson = null
-                }
-            } catch (e: Exception) {
-                e.printStackTrace()
-                scope.launch(Dispatchers.Main) {
-                    Toast.makeText(context, "Export failed: ${e.message}", Toast.LENGTH_LONG).show()
-                    viewModel.setLoading(false)
-                    pendingExportJson = null
-                }
-            }
-        }
-    }
-
-    // OpenDocument launcher for import (allow picking JSON)
-    val openDocLauncher = rememberLauncherForActivityResult(
-        contract = ActivityResultContracts.OpenDocument()
-    ) { uri ->
-        if (uri == null) {
-            Toast.makeText(context, "Import cancelled", Toast.LENGTH_SHORT).show()
-            return@rememberLauncherForActivityResult
-        }
-
-        viewModel.setLoading(true)
-        scope.launch(Dispatchers.IO) {
-            try {
-                val input = context.contentResolver.openInputStream(uri)?.bufferedReader()?.use { it.readText() }
-                if (input == null) {
-                    scope.launch(Dispatchers.Main) {
-                        Toast.makeText(context, "Failed to read file", Toast.LENGTH_LONG).show()
-                        viewModel.setLoading(false)
-                    }
-                    return@launch
-                }
-
-                val success = viewModel.importDataFromJson(context, input)
-                scope.launch(Dispatchers.Main) {
-                    if (success) {
-                        Toast.makeText(context, "Import successful", Toast.LENGTH_SHORT).show()
-                        viewModel.initializeState(context)
-                    } else {
-                        Toast.makeText(context, "Import failed or invalid file", Toast.LENGTH_LONG).show()
-                    }
-                    viewModel.setLoading(false)
-                }
-            } catch (e: Exception) {
-                e.printStackTrace()
-                scope.launch(Dispatchers.Main) {
-                    Toast.makeText(context, "Import error: ${e.message}", Toast.LENGTH_LONG).show()
-                    viewModel.setLoading(false)
-                }
-            }
-        }
-    }
-
-    val lifecycleOwner = LocalLifecycleOwner.current
-    DisposableEffect(lifecycleOwner) {
-        val observer = LifecycleEventObserver { _, event ->
-            if (event == Lifecycle.Event.ON_RESUME) {
-                viewModel.refreshPermissions(context)
-            }
-        }
-        lifecycleOwner.lifecycle.addObserver(observer)
-
-        onDispose {
-            lifecycleOwner.lifecycle.removeObserver(observer)
-=======
     val pagerState = rememberPagerState(initialPage = 0, pageCount = { if (uiState.isConnected) 3 else 2 })
     val navCallbackState = rememberUpdatedState(onNavigateToApps)
     LaunchedEffect(navCallbackState.value) {
@@ -539,12 +305,13 @@
             viewModel.setConnectionStatus(isConnected = false, isConnecting = false)
             viewModel.clearClipboardHistory()
             viewModel.setResponse("Disconnected")
->>>>>>> 9f60e909
         }
     }
 
     LaunchedEffect(Unit) {
         viewModel.initializeState(context, initialIp, initialPort, showConnectionDialog && !hasProcessedQrDialog, pcName, isPlus, symmetricKey)
+
+        // Start network monitoring for dynamic Wi-Fi changes
         viewModel.startNetworkMonitoring(context)
 
         // Refresh permissions on app launch
@@ -565,13 +332,23 @@
         }
     }
 
+    // Mark QR dialog as processed when it's shown or when already connected
     LaunchedEffect(showConnectionDialog, uiState.isConnected) {
         if (showConnectionDialog) {
             if (uiState.isConnected) {
+                // If already connected, don't show dialog
                 hasProcessedQrDialog = true
             } else if (uiState.isDialogVisible) {
+                // Dialog is being shown, mark as processed
                 hasProcessedQrDialog = true
             }
+        }
+    }
+
+    // Refresh permissions when returning from settings
+    LaunchedEffect(uiState.showPermissionDialog) {
+        if (!uiState.showPermissionDialog) {
+            viewModel.refreshPermissions(context)
         }
     }
 
@@ -607,13 +384,6 @@
         }
     }
 
-<<<<<<< HEAD
-    // Start/stop loading haptics when connecting
-    LaunchedEffect(uiState.isConnecting) {
-        if (uiState.isConnecting) {
-            loadingHapticsJob?.cancel()
-            loadingHapticsJob = HapticUtil.startLoadingHaptics(haptics)
-=======
     LaunchedEffect(Unit) {
         com.sameerasw.airsync.utils.WebSocketMessageHandler.setOnClipboardEntryCallback { text ->
             Log.d("AirSyncMainScreen", "Incoming clipboard update via WebSocketMessageHandler: ${text.take(50)}")
@@ -625,89 +395,21 @@
     LaunchedEffect(uiState.isConnecting) {
         if (uiState.isConnecting) {
             loadingHapticsJob = HapticUtil.startLoadingHaptics(haptics, lifecycle)
->>>>>>> 9f60e909
         } else {
             loadingHapticsJob?.cancel()
             loadingHapticsJob = null
         }
-<<<<<<< HEAD
-    }
-
-    LaunchedEffect(uiState.isConnected) {
-        if (uiState.isConnected) {
-            scope.launch {
-                WallpaperHandler.sendWallpaper(context)
-            }
-        } else {
-            // Stop screen capture service when disconnected
-            if (isMirroring) {
-                val serviceIntent = Intent(context, ScreenCaptureService::class.java).apply {
-                    action = ScreenCaptureService.ACTION_STOP
-                }
-                context.startService(serviceIntent)
-            }
-        }
-    }
-
-    fun connect() {
-        viewModel.setConnectionStatus(isConnected = false, isConnecting = true)
-        viewModel.setUserManuallyDisconnected(false)
-        WebSocketUtil.connect(
-            context = context,
-            ipAddress = uiState.ipAddress,
-            port = uiState.port.toIntOrNull() ?: 6996,
-            symmetricKey = uiState.symmetricKey,
-            manualAttempt = true,
-            onHandshakeTimeout = {
-                scope.launch(Dispatchers.Main) {
-                    HapticUtil.performError(haptics)
-                    viewModel.setConnectionStatus(isConnected = false, isConnecting = false)
-                    WebSocketUtil.disconnect(context)
-                    viewModel.showAuthFailure("Connection failed due to authentication failure. Please check the encryption key by re-scanning the QR code.")
-                }
-            },
-            onConnectionStatus = { connected ->
-                scope.launch(Dispatchers.Main) {
-                    viewModel.setConnectionStatus(isConnected = connected, isConnecting = false)
-                    if (connected) {
-                        HapticUtil.performSuccess(haptics)
-                        viewModel.setResponse("Connected successfully!")
-                        val plusStatus = uiState.lastConnectedDevice?.isPlus ?: isPlus
-                        viewModel.saveLastConnectedDevice(pcName, plusStatus, uiState.symmetricKey)
-                    } else {
-                        HapticUtil.performError(haptics)
-                        viewModel.setResponse("Failed to connect")
-                    }
-                }
-            },
-            onMessage = { response ->
-                scope.launch(Dispatchers.Main) {
-                    viewModel.setResponse("Received: $response")
-                    try {
-                        val json = JSONObject(response)
-                        if (json.optString("type") == "clipboardUpdate") {
-                            val data = json.optJSONObject("data")
-                            val text = data?.optString("text")
-                            if (!text.isNullOrEmpty()) {
-                                ClipboardSyncManager.handleClipboardUpdate(context, text)
-                            }
-                        }
-                    } catch (_: Exception) {
-                        // Not a valid JSON or relevant message, ignore
-                    }
-                }
-            }
-        )
-=======
->>>>>>> 9f60e909
-    }
-
+    }
+
+    // Auth failure dialog
     if (uiState.showAuthFailureDialog) {
         AlertDialog(
             onDismissRequest = { viewModel.dismissAuthFailure() },
             title = { Text("Connection failed") },
             text = {
-                Text(uiState.authFailureMessage.ifEmpty { "Authentication failed. Please re-scan the QR code on your Mac to ensure the encryption key matches." })
+                Text(uiState.authFailureMessage.ifEmpty {
+                    "Authentication failed. Please re-scan the QR code on your Mac to ensure the encryption key matches."
+                })
             },
             confirmButton = {
                 TextButton(onClick = { viewModel.dismissAuthFailure() }) {
@@ -717,93 +419,24 @@
         )
     }
 
-<<<<<<< HEAD
-    LaunchedEffect(showMirroringDialog) {
-        if (showMirroringDialog) {
-            val fps = mirroringOptions?.getInt("fps", 30) ?: 30
-            val quality = mirroringOptions?.getFloat("quality", 0.8f) ?: 0.8f
-            val maxWidth = mirroringOptions?.getInt("maxWidth", 1920) ?: 1920
-            val bitrateKbps = mirroringOptions?.getInt("bitrateKbps", 12000) ?: 12000
-            viewModel.onMirroringRequest(fps, quality, maxWidth, bitrateKbps)
-        }
-    }
-
-    if (uiState.showMirroringDialog) {
-        AlertDialog(
-            onDismissRequest = {
-                viewModel.dismissMirroringDialog()
-                onDismissMirroringDialog()
-            },
-            title = { Text("Screen Mirroring Request") },
-            text = { Text("Your Mac is requesting to mirror this device's screen. Do you accept?") },
-            confirmButton = {
-                TextButton(onClick = { 
-                    viewModel.dismissMirroringDialog()
-                    onDismissMirroringDialog()
-                    val manager = context.getSystemService(Context.MEDIA_PROJECTION_SERVICE) as MediaProjectionManager
-                    screenCaptureLauncher.launch(manager.createScreenCaptureIntent())
-                }) {
-                    Text("Accept")
-                }
-            },
-            dismissButton = {
-                TextButton(onClick = {
-                    viewModel.dismissMirroringDialog()
-                    onDismissMirroringDialog()
-                }) {
-                    Text("Decline")
-                }
-            }
-        )
-    }
-
-    fun disconnect() {
-        scope.launch {
-            viewModel.setUserManuallyDisconnectedAwait(true)
-            WebSocketUtil.disconnect(context)
-            viewModel.setConnectionStatus(isConnected = false, isConnecting = false)
-            viewModel.setResponse("Disconnected")
-        }
-    }
-=======
->>>>>>> 9f60e909
-
-    // Refresh permissions when returning from settings
-    LaunchedEffect(uiState.showPermissionDialog) {
-        if (!uiState.showPermissionDialog) {
-            viewModel.refreshPermissions(context)
-        }
-    }
 
     fun launchScanner(context: Context) {
-<<<<<<< HEAD
-        val lensIntent = Intent("com.google.vr.apps.ornament.app.lens.LensLauncherActivity.MAIN")
-        lensIntent.setPackage("com.google.ar.lens")
-        try {
-            context.startActivity(lensIntent)
-        } catch (_: ActivityNotFoundException) {
-            val cameraIntent = Intent(MediaStore.INTENT_ACTION_STILL_IMAGE_CAMERA)
-            try {
-                context.startActivity(cameraIntent)
-            } catch (_: ActivityNotFoundException) {
-                Toast.makeText(context, "No camera app found", Toast.LENGTH_SHORT).show()
-            }
-        }
-=======
         // Launch our custom QR Scanner Activity
         val scannerIntent = Intent(context, QRScannerActivity::class.java)
         qrScannerLauncher.launch(scannerIntent)
->>>>>>> 9f60e909
-    }
+    }
+
 
     fun sendMessage(message: String) {
         scope.launch {
             viewModel.setLoading(true)
             viewModel.setResponse("")
+
             if (!WebSocketUtil.isConnected()) {
                 connect()
                 delay(500)
             }
+
             val success = WebSocketUtil.sendMessage(message)
             if (success) {
                 viewModel.setResponse("Message sent: $message")
@@ -824,34 +457,6 @@
     Scaffold(
         contentWindowInsets = WindowInsets(0, 0, 0, 0),
         floatingActionButton = {
-<<<<<<< HEAD
-            AnimatedVisibility(visible = fabVisible) {
-                ExtendedFloatingActionButton(
-                    onClick = {
-                        HapticUtil.performClick(haptics)
-                        if (uiState.isConnected) {
-                            disconnect()
-                        } else {
-                            launchScanner(context)
-                        }
-                    },
-                    icon = {
-                        if (uiState.isConnected) {
-                            Icon(imageVector = Icons.Filled.LinkOff, contentDescription = "Disconnect")
-                        } else {
-                            Icon(imageVector = Icons.Filled.QrCodeScanner, contentDescription = "Scan QR")
-                        }
-                    },
-                    text = { Text(text = if (uiState.isConnected) "Disconnect" else "Scan to connect") },
-                    expanded = fabExpanded
-                )
-            }
-        },
-        bottomBar = {
-            val items = listOf("Connect", "Health", "Settings")
-            val selectedIcons = listOf(Icons.Filled.Phonelink, Icons.Filled.FavoriteBorder, Icons.Filled.Settings)
-            val unselectedIcons = listOf(Icons.Outlined.Phonelink, Icons.Outlined.FavoriteBorder, Icons.Outlined.Settings)
-=======
             // Hide FAB on Clipboard tab
             if (pagerState.currentPage != 1) {
                 AnimatedVisibility(visible = fabVisible, enter = scaleIn(), exit = scaleOut()) {
@@ -894,7 +499,6 @@
             } else {
                 listOf(Icons.Outlined.Phonelink, Icons.Outlined.Settings)
             }
->>>>>>> 9f60e909
             NavigationBar(
                 windowInsets = NavigationBarDefaults.windowInsets
             ) {
@@ -930,6 +534,7 @@
                         label = {
                             val selected = pagerState.currentPage == index
                             val alpha by animateFloatAsState(targetValue = if (selected) 1f else 0f, label = "NavLabelAlpha")
+                            // Keep label space reserved (alwaysShowLabel=true) and fade it in/out to avoid icon jumps
                             Text(item, modifier = Modifier.alpha(alpha))
                         },
                         alwaysShowLabel = true,
@@ -945,11 +550,7 @@
     ) { innerPadding ->
         // Track page changes for haptic feedback on swipe
         LaunchedEffect(pagerState.currentPage) {
-<<<<<<< HEAD
-            snapshotFlow { pagerState.currentPage }.collect { page ->
-=======
             snapshotFlow { pagerState.currentPage }.collect { _ ->
->>>>>>> 9f60e909
                 HapticUtil.performLightTick(haptics)
             }
         }
@@ -960,6 +561,7 @@
         ) { page ->
             when (page) {
                 0 -> {
+                    // Connect tab content
                     Column(
                         modifier = Modifier
                             .fillMaxSize()
@@ -969,85 +571,7 @@
                         horizontalAlignment = Alignment.CenterHorizontally,
                         verticalArrangement = Arrangement.spacedBy(24.dp)
                     ) {
-                        AnimatedVisibility(
-                            visible = uiState.missingPermissions.isNotEmpty(),
-                            enter = expandVertically() + fadeIn(),
-                            exit = shrinkVertically() + fadeOut()
-                        ) {
-                            PermissionStatusCard(
-                                missingPermissions = uiState.missingPermissions,
-                                onGrantPermission = { permission ->
-                                    when (permission) {
-                                        PermissionUtil.NOTIFICATION_ACCESS -> PermissionUtil.openNotificationListenerSettings(context)
-                                        PermissionUtil.ACCESSIBILITY_SERVICE -> PermissionUtil.openAccessibilitySettings(context)
-                                        PermissionUtil.BACKGROUND_APP_USAGE -> PermissionUtil.openBatteryOptimizationSettings(context)
-                                        Manifest.permission.POST_NOTIFICATIONS -> onRequestNotificationPermission()
-                                        Manifest.permission.READ_MEDIA_IMAGES -> permissionLauncher.launch(Manifest.permission.READ_MEDIA_IMAGES)
-                                    }
-                                },
-                                onRefreshPermissions = { viewModel.refreshPermissions(context) }
-                            )
-                        }
-
-                        ConnectionStatusCard(
-                            isConnected = uiState.isConnected,
-                            isConnecting = uiState.isConnecting,
-                            onDisconnect = { disconnect() },
-                            connectedDevice = uiState.lastConnectedDevice,
-                            lastConnected = uiState.lastConnectedDevice != null,
-                            uiState = uiState,
-
-<<<<<<< HEAD
-                        )
-
-                        // Mirroring is now controlled from Mac side only
-                        // Android will respond to mirror requests from Mac
-
-                        AnimatedVisibility(
-                            visible = !uiState.isConnected,
-                            enter = expandVertically() + fadeIn(),
-                            exit = shrinkVertically() + fadeOut()
-                        ) {
-                            Column {
-                                ManualConnectionCard(
-                                    isConnected = uiState.isConnected,
-                                    lastConnected = uiState.lastConnectedDevice != null,
-                                    uiState = uiState,
-                                    onIpChange = { viewModel.updateIpAddress(it) },
-                                    onPortChange = { viewModel.updatePort(it) },
-                                    onPcNameChange = { viewModel.updateManualPcName(it) },
-                                    onIsPlusChange = { viewModel.updateManualIsPlus(it) },
-                                    onSymmetricKeyChange = { viewModel.updateSymmetricKey(it) },
-                                    onConnect = { viewModel.prepareForManualConnection() }
-                                )
-                            }
-                        }
-
-                        AnimatedVisibility(
-                            visible = !uiState.isConnected && uiState.lastConnectedDevice != null,
-                            enter = expandVertically() + fadeIn(),
-                            exit = shrinkVertically() + fadeOut()
-                        ) {
-                            uiState.lastConnectedDevice?.let { device ->
-                                LastConnectedDeviceCard(
-                                    device = device,
-                                    isAutoReconnectEnabled = uiState.isAutoReconnectEnabled,
-                                    onToggleAutoReconnect = { enabled -> viewModel.setAutoReconnectEnabled(enabled) },
-                                    onQuickConnect = {
-                                        val networkAwareDevice = viewModel.getNetworkAwareLastConnectedDevice()
-                                        if (networkAwareDevice != null) {
-                                            viewModel.updateIpAddress(networkAwareDevice.ipAddress)
-                                            viewModel.updatePort(networkAwareDevice.port)
-                                            connect()
-                                        } else {
-                                            viewModel.updateIpAddress(device.ipAddress)
-                                            viewModel.updatePort(device.port)
-                                            viewModel.updateSymmetricKey(device.symmetricKey)
-                                            connect()
-                                        }
-                                    }
-                                )
-=======
+
                         Spacer(modifier = Modifier.height(0.dp))
 
                         RoundedCardContainer {
@@ -1119,7 +643,6 @@
                                         }
                                     )
                                 }
->>>>>>> 9f60e909
                             }
                         }
 
@@ -1127,269 +650,6 @@
                     }
                 }
                 1 -> {
-<<<<<<< HEAD
-                    // Health page
-                    com.sameerasw.airsync.health.SimpleHealthScreen(
-                        onNavigateBack = {
-                            scope.launch { pagerState.animateScrollToPage(0) }
-                        }
-                    )
-                }
-                2 -> {
-                    Column(
-                        modifier = Modifier
-                            .fillMaxSize()
-                            .padding(bottom = innerPadding.calculateBottomPadding())
-                            .verticalScroll(settingsScrollState)
-                            .padding(horizontal = 16.dp),
-                        verticalArrangement = Arrangement.spacedBy(4.dp)
-                    ) {
-                        NotificationSyncCard(
-                            isNotificationEnabled = uiState.isNotificationEnabled,
-                            isNotificationSyncEnabled = uiState.isNotificationSyncEnabled,
-                            onToggleSync = { enabled -> viewModel.setNotificationSyncEnabled(enabled) },
-                            onGrantPermissions = { viewModel.setPermissionDialogVisible(true) }
-                        )
-
-                        // Clipboard Sync Card
-                        SyncFeaturesCard(
-                            isClipboardSyncEnabled = uiState.isClipboardSyncEnabled,
-                            onToggleClipboardSync = { enabled ->
-                                viewModel.setClipboardSyncEnabled(enabled)
-                            },
-                            isContinueBrowsingEnabled = uiState.isContinueBrowsingEnabled,
-                            onToggleContinueBrowsing = { enabled -> viewModel.setContinueBrowsingEnabled(enabled) },
-                            isContinueBrowsingToggleEnabled = if (uiState.isConnected) uiState.lastConnectedDevice?.isPlus == true else true,
-                            continueBrowsingSubtitle = "Prompt to open shared links with AirSync+",
-                            isSendNowPlayingEnabled = uiState.isSendNowPlayingEnabled,
-                            onToggleSendNowPlaying = { enabled -> viewModel.setSendNowPlayingEnabled(enabled) },
-                            isKeepPreviousLinkEnabled = uiState.isKeepPreviousLinkEnabled,
-                            onToggleKeepPreviousLink = { enabled -> viewModel.setKeepPreviousLinkEnabled(enabled) },
-                            isSmartspacerShowWhenDisconnected = uiState.isSmartspacerShowWhenDisconnected,
-                            onToggleSmartspacerShowWhenDisconnected = { enabled -> viewModel.setSmartspacerShowWhenDisconnected(enabled) }
-                        )
-
-                        ExpandNetworkingCard(context)
-
-                        // Background Sync Card
-                        Card(
-                            modifier = Modifier.fillMaxWidth(),
-                            shape = RoundedCornerShape(ExtraCornerRadius)
-                        ) {
-                            Column(
-                                modifier = Modifier
-                                    .fillMaxWidth()
-                                    .padding(16.dp),
-                                verticalArrangement = Arrangement.spacedBy(12.dp)
-                            ) {
-                                Row(
-                                    modifier = Modifier.fillMaxWidth(),
-                                    horizontalArrangement = Arrangement.SpaceBetween,
-                                    verticalAlignment = Alignment.CenterVertically
-                                ) {
-                                    Column(modifier = Modifier.weight(1f)) {
-                                        Text(
-                                            "Background Sync",
-                                            style = MaterialTheme.typography.titleMedium,
-                                            fontWeight = androidx.compose.ui.text.font.FontWeight.Bold
-                                        )
-                                        Text(
-                                            "Keep syncing notifications, health data, calls & messages in background",
-                                            style = MaterialTheme.typography.bodySmall,
-                                            color = MaterialTheme.colorScheme.onSurfaceVariant
-                                        )
-                                    }
-                                    
-                                    var isBackgroundSyncEnabled by remember { 
-                                        mutableStateOf(com.sameerasw.airsync.service.BackgroundSyncService.isRunning()) 
-                                    }
-                                    
-                                    androidx.compose.material3.Switch(
-                                        checked = isBackgroundSyncEnabled,
-                                        onCheckedChange = { enabled: Boolean ->
-                                            HapticUtil.performLightTick(haptics)
-                                            isBackgroundSyncEnabled = enabled
-                                            if (enabled) {
-                                                com.sameerasw.airsync.service.BackgroundSyncService.start(context)
-                                            } else {
-                                                com.sameerasw.airsync.service.BackgroundSyncService.stop(context)
-                                            }
-                                        }
-                                    )
-                                }
-                            }
-                        }
-
-                        // File Transfer Card
-                        Card(
-                            modifier = Modifier.fillMaxWidth(),
-                            shape = RoundedCornerShape(ExtraCornerRadius)
-                        ) {
-                            Column(
-                                modifier = Modifier
-                                    .fillMaxWidth()
-                                    .padding(16.dp),
-                                verticalArrangement = Arrangement.spacedBy(12.dp)
-                            ) {
-                                Text(
-                                    "File Transfer",
-                                    style = MaterialTheme.typography.titleMedium,
-                                    fontWeight = androidx.compose.ui.text.font.FontWeight.Bold
-                                )
-                                Text(
-                                    "Send files and folders to your Mac",
-                                    style = MaterialTheme.typography.bodyMedium,
-                                    color = MaterialTheme.colorScheme.onSurfaceVariant
-                                )
-                                Button(
-                                    onClick = {
-                                        HapticUtil.performClick(haptics)
-                                        onNavigateToFileTransfer()
-                                    },
-                                    modifier = Modifier.fillMaxWidth(),
-                                    enabled = uiState.isConnected
-                                ) {
-                                    Icon(Icons.Default.AttachFile, contentDescription = null)
-                                    Spacer(modifier = Modifier.width(8.dp))
-                                    Text(if (uiState.isConnected) "Open File Transfer" else "Connect to Enable")
-                                }
-                            }
-                        }
-
-                        DeviceInfoCard(
-                            deviceName = uiState.deviceNameInput,
-                            localIp = deviceInfo.localIp,
-                            onDeviceNameChange = { viewModel.updateDeviceName(it) }
-                        )
-
-                        AnimatedVisibility(
-                            visible = uiState.isDeveloperModeVisible,
-                            enter = expandVertically() + fadeIn(),
-                            exit = shrinkVertically() + fadeOut()
-                        ) {
-                            DeveloperModeCard(
-                                isDeveloperMode = uiState.isDeveloperMode,
-                                onToggleDeveloperMode = { viewModel.setDeveloperMode(it) },
-                                isLoading = uiState.isLoading,
-                                onSendDeviceInfo = {
-                                    val message = JsonUtil.createDeviceInfoJson(
-                                        deviceInfo.name,
-                                        deviceInfo.localIp,
-                                        uiState.port.toIntOrNull() ?: 6996,
-                                        versionName ?: "2.0.0"
-                                    )
-                                    sendMessage(message)
-                                },
-                                onSendNotification = {
-                                    val testNotification = TestNotificationUtil.generateRandomNotification()
-                                    val message = JsonUtil.createNotificationJson(
-                                        testNotification.id,
-                                        testNotification.title,
-                                        testNotification.body,
-                                        testNotification.appName,
-                                        testNotification.packageName
-                                    )
-                                    sendMessage(message)
-                                },
-                                onSendDeviceStatus = {
-                                    val message = DeviceInfoUtil.generateDeviceStatusJson(context)
-                                    sendMessage(message)
-                                },
-                                // Export/Import actions
-                                onExportData = {
-                                    viewModel.setLoading(true)
-                                    scope.launch(Dispatchers.IO) {
-                                        val json = viewModel.exportAllDataToJson(context)
-                                        if (json == null) {
-                                            scope.launch(Dispatchers.Main) {
-                                                Toast.makeText(context, "Export failed", Toast.LENGTH_LONG).show()
-                                                viewModel.setLoading(false)
-                                            }
-                                        } else {
-                                            pendingExportJson = json
-                                            scope.launch(Dispatchers.Main) {
-                                                createDocLauncher.launch("airsync_settings_${System.currentTimeMillis()}.json")
-                                            }
-                                        }
-                                    }
-                                },
-                                onImportData = {
-                                    // Launch picker to select a file to import
-                                    openDocLauncher.launch(arrayOf("application/json"))
-                                }
-                            )
-                        }
-
-                        // Manual Icon Sync Button
-                        OutlinedButton(
-                            onClick = {
-                                HapticUtil.performClick(haptics)
-                                viewModel.manualSyncAppIcons(context)
-                            },
-                            modifier = Modifier
-                                .fillMaxWidth()
-                                .padding(top = if (uiState.isDeveloperModeVisible) 0.dp else 20.dp),
-                            shape = RoundedCornerShape(
-                                topStart = if (uiState.isDeveloperModeVisible) minCornerRadius else ExtraCornerRadius,
-                                topEnd = if (uiState.isDeveloperModeVisible) minCornerRadius else ExtraCornerRadius,
-                                bottomStart = ExtraCornerRadius,
-                                bottomEnd = ExtraCornerRadius
-                            ),
-                            enabled = uiState.isConnected && !uiState.isIconSyncLoading
-                        ) {
-                            if (uiState.isIconSyncLoading) {
-                                CircularProgressIndicator(
-                                    modifier = Modifier.size(16.dp),
-                                    strokeWidth = 2.dp,
-                                    color = MaterialTheme.colorScheme.onPrimary
-                                )
-                                Spacer(modifier = Modifier.width(8.dp))
-                            }
-                            Text(if (uiState.isIconSyncLoading) "Syncing Icons..." else "Sync App Icons")
-                        }
-
-                        // Icon Sync Message Display
-                        AnimatedVisibility(
-                            visible = uiState.iconSyncMessage.isNotEmpty(),
-                            enter = expandVertically() + fadeIn(),
-                            exit = shrinkVertically() + fadeOut()
-                        ) {
-                            Card(
-                                modifier = Modifier.fillMaxWidth(),
-                                shape = RoundedCornerShape(ExtraCornerRadius),
-                                colors = CardDefaults.cardColors(
-                                    containerColor = if (uiState.iconSyncMessage.contains("Successfully"))
-                                        MaterialTheme.colorScheme.primaryContainer
-                                    else MaterialTheme.colorScheme.errorContainer
-                                )
-                            ) {
-                                Row(
-                                    modifier = Modifier
-                                        .fillMaxWidth()
-                                        .padding(16.dp),
-                                    horizontalArrangement = Arrangement.SpaceBetween,
-                                    verticalAlignment = Alignment.CenterVertically
-                                ) {
-                                    Text(
-                                        text = uiState.iconSyncMessage,
-                                        modifier = Modifier.weight(1f),
-                                        color = if (uiState.iconSyncMessage.contains("Successfully"))
-                                            MaterialTheme.colorScheme.onPrimaryContainer
-                                        else MaterialTheme.colorScheme.onErrorContainer
-                                    )
-                                    TextButton(onClick = {
-                                        HapticUtil.performClick(haptics)
-                                        viewModel.clearIconSyncMessage()
-                                    }) {
-                                        Text("Dismiss")
-                                    }
-                                }
-                            }
-                        }
-
-                        Spacer(modifier = Modifier.height(24.dp))
-                    }
-=======
                     if (uiState.isConnected) {
                         // When connected: page 1 = Clipboard
                         ClipboardScreen(
@@ -1445,12 +705,12 @@
                         },
                         onImport = { openDocLauncher.launch(arrayOf("application/json")) }
                     )
->>>>>>> 9f60e909
-                }
-            }
-        }
-    }
-
+                }
+            }
+        }
+    }
+
+    // Dialogs
     if (uiState.isDialogVisible) {
         ConnectionDialog(
             deviceName = deviceInfo.name,
@@ -1467,6 +727,7 @@
         )
     }
 
+    // About Dialog - controlled by parent via showAboutDialog
     if (showAboutDialog) {
         AboutDialog(
             onDismissRequest = onDismissAbout,
