--- conflicted
+++ resolved
@@ -26,15 +26,11 @@
     val isContinueBrowsingEnabled: Boolean = true,
     val isSendNowPlayingEnabled: Boolean = true,
     val isKeepPreviousLinkEnabled: Boolean = true,
-<<<<<<< HEAD
     val showMirroringDialog: Boolean = false,
     val mirroringWebSocketUrl: String? = null,
     val mirroringOptions: MirroringOptions? = null,
     val isSmartspacerShowWhenDisconnected: Boolean = false,
-=======
-    val isSmartspacerShowWhenDisconnected: Boolean = false,
     val isMacMediaControlsEnabled: Boolean = true,
->>>>>>> 9f60e909
     // Mac device status
     val macDeviceStatus: MacDeviceStatus? = null,
     // Auth failure dialog
