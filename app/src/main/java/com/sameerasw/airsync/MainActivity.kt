--- conflicted
+++ resolved
@@ -17,7 +17,6 @@
 import androidx.navigation.compose.composable
 import androidx.navigation.compose.rememberNavController
 import com.sameerasw.airsync.presentation.ui.screens.AirSyncMainScreen
-import com.sameerasw.airsync.presentation.ui.screens.FileTransferScreen
 import com.sameerasw.airsync.ui.theme.AirSyncTheme
 import com.sameerasw.airsync.utils.PermissionUtil
 import java.net.URLDecoder
@@ -29,13 +28,6 @@
 import androidx.core.net.toUri
 import androidx.compose.ui.input.nestedscroll.nestedScroll
 import com.sameerasw.airsync.data.local.DataStoreManager
-<<<<<<< HEAD
-import kotlinx.coroutines.flow.collect
-import kotlinx.coroutines.flow.flowOf
-import kotlinx.coroutines.flow.map
-import kotlinx.coroutines.flow.Flow
-import android.content.Intent
-=======
 import android.content.Intent
 import com.sameerasw.airsync.presentation.ui.activities.QRScannerActivity
 import com.sameerasw.airsync.utils.AdbMdnsDiscovery
@@ -69,14 +61,10 @@
         return discovery?.getDiscoveredServices() ?: emptyList()
     }
 }
->>>>>>> 9f60e909
 
 class MainActivity : ComponentActivity() {
     // Flag to keep splash screen visible during app initialization
     private var isAppReady = false
-
-    private var showMirroringDialog by mutableStateOf(false)
-    private var mirroringOptions by mutableStateOf<Bundle?>(null)
 
     // Permission launcher for Android 13+ notification permission
     private val notificationPermissionLauncher = registerForActivityResult(
@@ -309,10 +297,6 @@
                 isPlus = paramMap["plus"]?.toBooleanStrictOrNull() ?: false
                 symmetricKey = paramMap["key"]
             }
-        }
-
-        if (intent != null) {
-            handleIntent(intent)
         }
 
         val isFromQrScan = data != null
@@ -379,20 +363,7 @@
                                 isPlus = isPlus,
                                 symmetricKey = symmetricKey,
                                 showAboutDialog = showAboutDialog,
-                                onDismissAbout = { showAboutDialog = false },
-                                showMirroringDialog = showMirroringDialog,
-                                mirroringOptions = mirroringOptions,
-                                onDismissMirroringDialog = { showMirroringDialog = false },
-                                onNavigateToFileTransfer = {
-                                    navController.navigate("fileTransfer")
-                                }
-                            )
-                        }
-                        composable("fileTransfer") {
-                            FileTransferScreen(
-                                onNavigateBack = {
-                                    navController.popBackStack()
-                                }
+                                onDismissAbout = { showAboutDialog = false }
                             )
                         }
                     }
@@ -459,19 +430,6 @@
         }
     }
 
-    override fun onNewIntent(intent: Intent) {
-        super.onNewIntent(intent)
-        setIntent(intent)
-        handleIntent(intent)
-    }
-
-    private fun handleIntent(intent: Intent?) {
-        if (intent?.action == "com.sameerasw.airsync.MIRROR_REQUEST") {
-            mirroringOptions = intent.extras
-            showMirroringDialog = true
-        }
-    }
-
     private fun requestNotificationPermission() {
         if (Build.VERSION.SDK_INT >= Build.VERSION_CODES.TIRAMISU) {
             if (!PermissionUtil.isPostNotificationPermissionGranted(this)) {
